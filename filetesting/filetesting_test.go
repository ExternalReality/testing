--- conflicted
+++ resolved
@@ -216,8 +216,6 @@
 	ft.Removed{"some-link"}.Check(c, s.basePath)
 }
 
-<<<<<<< HEAD
-=======
 func (s *EntrySuite) TestCreateCheckChainResults(c *gc.C) {
 	for i, test := range (ft.Entries{
 		ft.File{"some-file", "content", 0644},
@@ -232,7 +230,6 @@
 	}
 }
 
->>>>>>> 73febf96
 func (s *EntrySuite) TestEntries(c *gc.C) {
 	initial := ft.Entries{
 		ft.File{"some-file", "content", 0600},
